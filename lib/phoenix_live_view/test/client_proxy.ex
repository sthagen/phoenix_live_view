--- conflicted
+++ resolved
@@ -2,14 +2,10 @@
   @moduledoc false
   use GenServer
 
-<<<<<<< HEAD
   @data_phx_upload_ref "data-phx-upload-ref"
-  require Phoenix.ChannelTest
-=======
   @events :e
   @title :t
   @reply :r
->>>>>>> 00562dd0
 
   defstruct session_token: nil,
             static_token: nil,
